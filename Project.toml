name = "DECAES"
uuid = "d84fb938-a666-558e-89d9-d531edc6724f"
authors = ["Jonathan Doucette"]
version = "0.1.0"

[deps]
ArgParse = "c7e460c6-2fb9-53a9-8c5b-16f535851c63"
Dierckx = "39dd38d3-220a-591b-8e3c-4c3a8c710a94"
LinearAlgebra = "37e2e46d-f89d-539d-b4ee-838fcccc9c8e"
Logging = "56ddb016-857b-54e1-b83d-db4d58db5568"
LoggingExtras = "e6f89c97-d47a-5376-807f-9c37f3926c36"
MAT = "23992714-dd62-5051-b70f-ba57cb901cac"
NIfTI = "a3a9e032-41b5-5fc4-967a-a6b7a19844d3"
Optim = "429524aa-4258-5aef-a3af-852621145aeb"
Parameters = "d96e819e-fc66-5662-9728-84c9c7592b0a"
PolynomialRoots = "3a141323-8675-5d76-9d11-e1df1406c778"
Polynomials = "f27b6e38-b328-58d1-80ce-0feddd5e7a45"
Random = "9a3f8284-a2c9-5f02-9a11-845980a1fd5c"
SIMD = "fdea26ae-647d-5447-a871-4b548cad5224"
SpecialFunctions = "276daf66-3868-5448-9aa4-cd146d93841b"
StaticArrays = "90137ffa-7385-5640-81b9-e52037218182"
Statistics = "10745b16-79ce-11e8-11f9-7d13ad32a3b2"
TimerOutputs = "a759f4b9-e2f1-59dc-863e-4aeb61b1ea8f"

[compat]
<<<<<<< HEAD
SIMD = "2.8"
=======
StaticArrays = "0.12"
>>>>>>> 0cbdc6e3
julia = "1.3"

[extras]
MATLAB = "10e44e05-a98a-55b3-a45b-ba969058deb6"
Test = "8dfed614-e22c-5e08-85e1-65c5234f0b40"

[targets]
test = ["Test", "MATLAB"]<|MERGE_RESOLUTION|>--- conflicted
+++ resolved
@@ -23,11 +23,8 @@
 TimerOutputs = "a759f4b9-e2f1-59dc-863e-4aeb61b1ea8f"
 
 [compat]
-<<<<<<< HEAD
 SIMD = "2.8"
-=======
 StaticArrays = "0.12"
->>>>>>> 0cbdc6e3
 julia = "1.3"
 
 [extras]
