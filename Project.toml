name = "DECAES"
uuid = "d84fb938-a666-558e-89d9-d531edc6724f"
authors = ["Jonathan Doucette"]
version = "0.1.0"

[deps]
ArgParse = "c7e460c6-2fb9-53a9-8c5b-16f535851c63"
Dierckx = "39dd38d3-220a-591b-8e3c-4c3a8c710a94"
LinearAlgebra = "37e2e46d-f89d-539d-b4ee-838fcccc9c8e"
Logging = "56ddb016-857b-54e1-b83d-db4d58db5568"
LoggingExtras = "e6f89c97-d47a-5376-807f-9c37f3926c36"
MAT = "23992714-dd62-5051-b70f-ba57cb901cac"
NIfTI = "a3a9e032-41b5-5fc4-967a-a6b7a19844d3"
Optim = "429524aa-4258-5aef-a3af-852621145aeb"
Parameters = "d96e819e-fc66-5662-9728-84c9c7592b0a"
PolynomialRoots = "3a141323-8675-5d76-9d11-e1df1406c778"
Polynomials = "f27b6e38-b328-58d1-80ce-0feddd5e7a45"
Random = "9a3f8284-a2c9-5f02-9a11-845980a1fd5c"
SIMD = "fdea26ae-647d-5447-a871-4b548cad5224"
SpecialFunctions = "276daf66-3868-5448-9aa4-cd146d93841b"
StaticArrays = "90137ffa-7385-5640-81b9-e52037218182"
Statistics = "10745b16-79ce-11e8-11f9-7d13ad32a3b2"
TimerOutputs = "a759f4b9-e2f1-59dc-863e-4aeb61b1ea8f"

[compat]
<<<<<<< HEAD
Optim = "0.20"
=======
SIMD = "2.8"
StaticArrays = "0.12"
>>>>>>> ec11fa1e
julia = "1.3"

[extras]
MATLAB = "10e44e05-a98a-55b3-a45b-ba969058deb6"
Test = "8dfed614-e22c-5e08-85e1-65c5234f0b40"

[targets]
test = ["Test", "MATLAB"]<|MERGE_RESOLUTION|>--- conflicted
+++ resolved
@@ -23,12 +23,9 @@
 TimerOutputs = "a759f4b9-e2f1-59dc-863e-4aeb61b1ea8f"
 
 [compat]
-<<<<<<< HEAD
 Optim = "0.20"
-=======
 SIMD = "2.8"
 StaticArrays = "0.12"
->>>>>>> ec11fa1e
 julia = "1.3"
 
 [extras]
