--- conflicted
+++ resolved
@@ -32,13 +32,8 @@
 NIfTI = "0.4"
 Optim = "0.20, 0.21"
 Parameters = "0.12"
-<<<<<<< HEAD
-PolynomialRoots = "0.2"
-Polynomials = "0.7, 1.1"
-=======
-PolynomialRoots = "0.2, 1.0"
-Polynomials = "1.0"
->>>>>>> b0fc029b
+PolynomialRoots = "1.0"
+Polynomials = "1.1"
 SIMD = "2.8"
 SpecialFunctions = "0.10"
 StaticArrays = "0.12"
