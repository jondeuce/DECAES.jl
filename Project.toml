--- conflicted
+++ resolved
@@ -24,11 +24,8 @@
 
 [compat]
 Dierckx = "0.4"
-<<<<<<< HEAD
 LoggingExtras = "0.4"
-=======
 MAT = "0.7"
->>>>>>> 6a98b694
 NIfTI = "0.4"
 Optim = "0.20"
 Parameters = "0.12"
