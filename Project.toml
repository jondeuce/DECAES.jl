--- conflicted
+++ resolved
@@ -27,11 +27,8 @@
 MAT = "0.7"
 NIfTI = "0.4"
 Optim = "0.20"
-<<<<<<< HEAD
 Parameters = "0.12"
-=======
 PolynomialRoots = "0.2"
->>>>>>> c77af672
 SIMD = "2.8"
 StaticArrays = "0.12"
 julia = "1.3"
